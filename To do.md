--- conflicted
+++ resolved
@@ -1,24 +1,27 @@
-<<<<<<< HEAD
-# Playable
-
-- It should create a yew app to play the game :) 
-=======
 # Traits
 ## Game forms
-### Strategic
+### Strategic or Normal
 Static
 ``` rust
+/// [Strategic] or [Normal] form games 
+///
+/// [Strategic]: https://en.wikipedia.org/w/index.php?title=Strategic_form&redirect=no
+/// [Normal]: https://en.wikipedia.org/wiki/Normal-form_game
 trait Strategic<Utility: Num> // We want to allow different implementation for different numerical types. 
 // Would one need to annotate which utility type is using if there were many implamantations??
 const N: usize; // num_players
-type Action;
+type Action = usize;
 type ActionSet = Vec<Action>;
 
+// Another option is to simply ask for the payoff matrix!
+fn payoff_matrix(&self) -> ArrayBase<[Utility; N]>;
+
 fn strategies(&self) -> [ActionSet; N];
+fn payoffs(&self, strategy_profile: [Action; N]) -> Utility;
+
 fn action_set(&self, player: usize) -> ActionSet {
   self.strategies[player]
 }
-fn payoffs(&self, [Action; N]) -> Utility;
 fn num_players(&self) -> usize {
   N
 }
@@ -37,6 +40,8 @@
 trait StrategicMut<Utility>: Strategic<Utility>
 fn remove_action(&mut self, player: usize, action: usize) -> Self;
 ```
+
+Should there be a representation of a Strategic game from a `Array<[Utility; N]>`?
 
 ### Extensive
 
@@ -58,13 +63,31 @@
 type Action;
 type Solution = ([Action; N], [Utility; N]);
 
-fn all_solutions(&self) -> Iterator<Solution>;
-fn one_solution(&self) -> Solution;
-fn one_solution_for_player(&self, player: usize) -> (Action, Utility);
+fn all_solutions(&self) -> impl Iterator<Item=Solution>;
+fn is_equilibrium(&self, strategy_profile: [Action; N]) -> bool;
+fn one_solution(&self) -> Option<Solution> {
+    self.all_solutions().next()
+}
+fn one_solution_for_player(&self, player: usize) -> Option<(Action, Utility)> {
+    self.one_solution().map(|(strategy_profile, utilities)| (strategy_profile[player], utilities[player]))
+}
+fn has_equilibrium(&self) -> maybe_bool {
+    self.one_solution().is_some()
+}
 ```
+
+## Playable
+It should create a yew app to play the game :) 
+
+
 # Games
 ## Bimatrix
->>>>>>> 541f955c
+
+- Implement
+  - one_solution()
+    - Lemke-Howson algorithm
+    - [Paper](https://web.stanford.edu/~saberi/lecture4.pdf)
+    - [Video](https://www.youtube.com/watch?v=-OnHWm_Wycw)
 
 # Certifying algorithms
 
